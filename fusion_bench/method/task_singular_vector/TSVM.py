"""
Example:

```bash
fusion_bench \
    method=task_singular_vector/TaskSingularVectorMerging \
    modelpool=CLIPVisionModelPool/clip-vit-base-patch32_TALL20_model_only \
    taskpool=CLIPVisionModelTaskPool/clip-vit-classification_TALL20
```
"""

<<<<<<< HEAD
from typing import List, Optional
=======
from typing import Iterable, List, Optional, Union
>>>>>>> 419d08c6

import torch
from omegaconf import ListConfig
from torch import Tensor, nn

from fusion_bench import BaseAlgorithm
from fusion_bench.mixins import LightningFabricMixin
from fusion_bench.utils import timeit_context
from fusion_bench.utils.state_dict_arithmetic import (
    state_dict_add,
    state_dict_mul,
    state_dict_sub,
)
from fusion_bench.utils.type import StateDictType

from .utils import (
    TSVM_utils,
    check_parameterNamesMatch,
    check_state_dicts_equal,
    state_dict_to_vector,
    vector_to_state_dict,
)


class TaskSingularVectorMerging(BaseAlgorithm, LightningFabricMixin):

    def __init__(
        self,
        alpha: Union[float, Iterable[float]] = None,
        remove_keys: Optional[List[str]] = None,
        **kwargs,
    ):
        self.alpha = alpha
        self.remove_keys = remove_keys if remove_keys is not None else []
        super().__init__(**kwargs)

    def run(self, modelpool):
        # Load the pre-trained model and the fine-tuned models
        pretrained_model = modelpool.load_pretrained_model()
        finetuned_models = list(modelpool.models())

        ptm_check = pretrained_model.state_dict()
        ft_checks = [model.state_dict() for model in finetuned_models]
        check_parameterNamesMatch(ft_checks + [ptm_check])

        with timeit_context("Flattening out Checkpoints"):
            task_vectors = [state_dict_sub(check, ptm_check) for check in ft_checks]
            if isinstance(self.alpha, Iterable):
                assert len(self.alpha) == len(
                    task_vectors
                ), "Alpha and task vectors must have the same length"
                task_vectors = [
                    state_dict_mul(state_dict=tv, scalar=alpha)
                    for alpha, tv in zip(self.alpha, task_vectors)
                ]

        new_merged_tv = TSVM_utils.compute_and_sum_svd_mem_reduction(
            task_vectors,
            exclude_keys=self.remove_keys,
            accelerator=self.fabric.device,
        )

<<<<<<< HEAD
=======
        # If alpha is a float, we need to scale the new merged task vector by alpha
        if self.alpha is not None and isinstance(self.alpha, float):
            print(f"Scaling new merged task vector by alpha: {self.alpha}")
            new_merged_tv = state_dict_mul(state_dict=new_merged_tv, scalar=self.alpha)

>>>>>>> 419d08c6
        pretrained_model.load_state_dict(
            state_dict_add(new_merged_tv, pretrained_model.state_dict())
        )
        return pretrained_model<|MERGE_RESOLUTION|>--- conflicted
+++ resolved
@@ -9,11 +9,7 @@
 ```
 """
 
-<<<<<<< HEAD
-from typing import List, Optional
-=======
 from typing import Iterable, List, Optional, Union
->>>>>>> 419d08c6
 
 import torch
 from omegaconf import ListConfig
@@ -76,14 +72,11 @@
             accelerator=self.fabric.device,
         )
 
-<<<<<<< HEAD
-=======
         # If alpha is a float, we need to scale the new merged task vector by alpha
         if self.alpha is not None and isinstance(self.alpha, float):
             print(f"Scaling new merged task vector by alpha: {self.alpha}")
             new_merged_tv = state_dict_mul(state_dict=new_merged_tv, scalar=self.alpha)
 
->>>>>>> 419d08c6
         pretrained_model.load_state_dict(
             state_dict_add(new_merged_tv, pretrained_model.state_dict())
         )
